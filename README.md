--- conflicted
+++ resolved
@@ -8,37 +8,23 @@
 Create a conda/mamba environment using the provided environment file. With
 `micromamba`:
 
-<<<<<<< HEAD
 ```bash
-micromamba env create -f environment.yml
-```
-
-This may take a while. Then activate the environment. Once the dependencies are
-downloaded, to build using `pyproject.toml` with package build installed, you
-can use `python3 -m build`
-=======
-```
 micromamba create -f environment.yml
 ```
-
 This may take a while. Then activate the environment.
 
-```
+```bash
 micromamba activate cabrnet
 ```
-
-Once the dependencies are downloaded, to build using pyproject.toml with package build installed, you can use `python3 -m build`
->>>>>>> 5cf21bba
+Once the dependencies are downloaded, to build using `pyproject.toml` with package build installed, you
+can use `python3 -m build`
 
 ## Testing a ProtoTree training on MNIST
 
 ```bash
-<<<<<<< HEAD
-cabrnet --device cpu --seed 42 --logger-level DEBUG train --model-config configs/prototree/mnist/model.yml --dataset configs/prototree/mnist/data.yml --training configs/prototree/mnist.training.yml --training-dir logs/
-=======
 cabrnet --device cpu --seed 42 --verbose --logger-level DEBUG train --model-config configs/prototree/mnist/model.yml --dataset configs/prototree/mnist/data.yml --training configs/prototree/mnist/training.yml --training-dir logs/
->>>>>>> 5cf21bba
 ```
+
 
 ## Adding new applications
 
